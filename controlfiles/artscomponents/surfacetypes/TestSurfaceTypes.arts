--- conflicted
+++ resolved
@@ -16,14 +16,9 @@
   
   water_p_eq_agendaSet
 gas_scattering_agendaSet
-<<<<<<< HEAD
-  LegacyContinuaInit
-  INCLUDE "general/planet_earth.arts"
-=======
-  INCLUDE "general/continua.arts"
-  PlanetSet(option="Earth")
+LegacyContinuaInit
+PlanetSet(option="Earth")
 isotopologue_ratiosInitFromBuiltin
->>>>>>> 9a55330a
 
   # Agendas (excpept surface ones)
   ppath_agendaSet(option="FollowSensorLosPath")
