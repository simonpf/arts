--- conflicted
+++ resolved
@@ -100,16 +100,13 @@
     py_math.cpp
     py_options.cpp
     py_hitran.cpp
-<<<<<<< HEAD
     py_atm.cpp
     py_surf.cpp
-=======
     py_fwd.cpp
     py_cia.cpp
 
     pydocs.cpp
     gen_auto_py_helpers.cpp
->>>>>>> 6d2fe82e
 
     py_auto_interface.h
     py_auto_interface.cc
