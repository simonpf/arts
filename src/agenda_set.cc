--- conflicted
+++ resolved
@@ -550,13 +550,8 @@
       break;
     case lambertian_ReflFix_SurfTFromt_field:
       agenda.add(
-<<<<<<< HEAD
-          "InterpAtmFieldToPosition", "out=surface_skin_t", "field=t_field");
+          "InterpAtmFieldToPosition", "output=surface_skin_t", "field=t_field");
       agenda.add("specular_losCalcOld");
-=======
-          "InterpAtmFieldToPosition", "output=surface_skin_t", "field=t_field");
-      agenda.add("specular_losCalc");
->>>>>>> 6d2fe82e
       agenda.add("surfaceLambertianSimple");
       break;
     case FINAL:
