--- conflicted
+++ resolved
@@ -63,7 +63,7 @@
       "Meta type for when methods can take any argument (avoid manual use)\n");
 
   wsv_groups.emplace_back("ArrayOfAbsorptionLines",
-                          "A list of *AbsorptionLines*");
+                          "A list of *AbsorptionLines*\n");
 
   wsv_groups.emplace_back("ArrayOfArrayOfAbsorptionLines",
                           "A list of *ArrayOfAbsorptionLines*\n");
@@ -85,15 +85,6 @@
 
   wsv_groups.emplace_back("ArrayOfPpath", "A list of *Ppath*\n");
 
-<<<<<<< HEAD
-=======
-  wsv_groups.emplace_back("ArrayOfArrayOfPropagationMatrix",
-                          "A list of *ArrayOfPropagationMatrix*\n");
-
-  wsv_groups.emplace_back("ArrayOfArrayOfRadiationVector",
-                          "A list of *ArrayOfRadiationVector*\n");
-
->>>>>>> 6d2fe82e
   wsv_groups.emplace_back("ArrayOfArrayOfScatteringMetaData",
                           "A list of *ArrayOfScatteringMetaData*\n");
 
@@ -103,14 +94,7 @@
   wsv_groups.emplace_back("ArrayOfArrayOfSpeciesTag",
                           "A list of *ArrayOfSpeciesTag*\n");
 
-<<<<<<< HEAD
-  wsv_groups.emplace_back("ArrayOfArrayOfString", "A list of *ArrayOfString*");
-=======
-  wsv_groups.emplace_back("ArrayOfArrayOfStokesVector",
-                          "A list of *ArrayOfStokesVector*\n");
-
   wsv_groups.emplace_back("ArrayOfArrayOfString", "A list of *ArrayOfString*\n");
->>>>>>> 6d2fe82e
 
   wsv_groups.emplace_back("ArrayOfArrayOfTensor3",
                           "A list of *ArrayOfTensor3*\n");
@@ -120,20 +104,11 @@
 
   wsv_groups.emplace_back("ArrayOfArrayOfTime", "A list of *ArrayOfTime*\n");
 
-<<<<<<< HEAD
-  wsv_groups.emplace_back("ArrayOfArrayOfVector", "A list of *ArrayOfVector*");
-
-  wsv_groups.emplace_back("ArrayOfAtmPoint", "A list of *AtmPoint*");
-
-  wsv_groups.emplace_back("ArrayOfCIARecord", "A list of *CIARecord*");
-=======
-  wsv_groups.emplace_back("ArrayOfArrayOfTransmissionMatrix",
-                          "A list of *ArrayOfTransmissionMatrix*\n");
-
   wsv_groups.emplace_back("ArrayOfArrayOfVector", "A list of *ArrayOfVector*\n");
 
+  wsv_groups.emplace_back("ArrayOfAtmPoint", "A list of *AtmPoint*\n");
+
   wsv_groups.emplace_back("ArrayOfCIARecord", "A list of *CIARecord*\n");
->>>>>>> 6d2fe82e
 
   wsv_groups.emplace_back("ArrayOfGriddedField1", "A list of *GriddedField1*\n");
 
@@ -150,21 +125,9 @@
 
   wsv_groups.emplace_back("ArrayOfMatrix", "A list of *Matrix*\n");
 
-<<<<<<< HEAD
-=======
-  wsv_groups.emplace_back("ArrayOfPropagationMatrix",
-                          "A list of *PropagationMatrix*\n");
-
->>>>>>> 6d2fe82e
   wsv_groups.emplace_back("ArrayOfQuantumIdentifier",
                           "A list of *QuantumIdentifier*\n");
 
-<<<<<<< HEAD
-=======
-  wsv_groups.emplace_back("ArrayOfRadiationVector",
-                          "A list of *RadiationVector*\n");
-
->>>>>>> 6d2fe82e
   wsv_groups.emplace_back("ArrayOfRetrievalQuantity",
                           "A list of retrieval quantitities\n");
 
@@ -184,13 +147,7 @@
 
   wsv_groups.emplace_back("ArrayOfSun", "A list of sun\n");
 
-<<<<<<< HEAD
-  wsv_groups.emplace_back("ArrayOfString", "A list of *String*");
-=======
-  wsv_groups.emplace_back("ArrayOfStokesVector", "A list of *StokesVector*\n");
-
   wsv_groups.emplace_back("ArrayOfString", "A list of *String*\n");
->>>>>>> 6d2fe82e
 
   wsv_groups.emplace_back("ArrayOfTelsemAtlas", "A list of *TelsemAtlas*\n");
 
@@ -206,14 +163,7 @@
 
   wsv_groups.emplace_back("ArrayOfTime", "A list of *Time*\n");
 
-<<<<<<< HEAD
-  wsv_groups.emplace_back("ArrayOfVector", "A list of *Vector*");
-=======
-  wsv_groups.emplace_back("ArrayOfTransmissionMatrix",
-                          "A list of *TransmissionMatrix*\n");
-
   wsv_groups.emplace_back("ArrayOfVector", "A list of *Vector*\n");
->>>>>>> 6d2fe82e
 
   wsv_groups.emplace_back("ArrayOfXsecRecord",
                           R"--(A list of cross-section records
@@ -223,9 +173,11 @@
 and interpolate the cross-section to other temperatures and pressures
 )--");
 
-  wsv_groups.emplace_back("AtmField", R"--(An atmospheric field)--");
-
-  wsv_groups.emplace_back("AtmPoint", R"--(An atmospheric point)--");
+  wsv_groups.emplace_back("AtmField", R"--(An atmospheric field
+)--");
+
+  wsv_groups.emplace_back("AtmPoint", R"--(An atmospheric point
+)--");
 
   wsv_groups.emplace_back(
       "CIARecord",
@@ -240,15 +192,6 @@
 
   wsv_groups.emplace_back("CovarianceMatrix", "A covariance matrix\n");
 
-<<<<<<< HEAD
-=======
-  wsv_groups.emplace_back("EnergyLevelMap",
-                          R"--(Maps data based on energy levels
-
-Used for keeping track of non-local thermodynamic equilibrium data
-)--");
-
->>>>>>> 6d2fe82e
   wsv_groups.emplace_back("GasAbsLookup", R"--(An absorption lookup table
 
 This class holds an absorption lookup table, as well as all
@@ -337,65 +280,6 @@
                           R"--(Contains any data required for a predefined model
 )--");
 
-<<<<<<< HEAD
-=======
-  wsv_groups.emplace_back("PropagationMatrix",
-                          R"--(The propagation matrix data is help by this type
-
-This type is related to *StokesVector*
-
-The data type is *Tensor4* in units of [1/m]
-
-The dimensionality is kept as:
-
-Number of frequencies as *Index* (usually from *f_grid*)
-Number of zenith angles as *Index* 
-Number of azimuth angles as *Index* 
-The Stokes dimension as *Index* (usually from *stokes_dim*)
-
-An individual propagation matrix (i.e., for a given frequency, zenith,
-and azimuth angle) follows certain symmetries depending on the Stokes
-dimension
-
-For Stokes dimension 4:
-
-.. math::
-    \begin {array} {rrrr}
-    K11 & K12 & K13 & K14 \\
-    K12 & K11 & K23 & K24 \\
-    K13 &-K23 & K11 & K34 \\
-    K14 &-K24 &-K34 & K11
-    \end {array}
-
-For Stokes dimension 3:
-
-.. math::
-    \begin {array} {rrr}
-    K11 & K12 & K13 \\
-    K12 & K11 & K23 \\
-    K13 &-K23 & K11
-    \end {array}
-
-For Stokes dimension 2:
-
-.. math::
-    \begin {array} {rr}
-    K11 & K12 \\
-    K12 & K11
-    \end {array}
-
-For Stokes dimension 1:
-
-.. math::
-    \begin {array} {r}
-    K11
-    \end {array}
-
-The propagation matrix make use of these symmetries to computate the matrix inverses and exponents
-required to turn the data into a *TransmissionMatrix* (with information about the distance)
-)--");
-
->>>>>>> 6d2fe82e
   wsv_groups.emplace_back("QuantumIdentifier",
                           R"--(An ID for an absorption species state
 
@@ -421,34 +305,14 @@
 This is still a work in progress, and the interface will change in the future
 )--");
 
-<<<<<<< HEAD
-=======
-  wsv_groups.emplace_back(
-      "RadiationVector",
-      R"--(Contains the radiation vector as a function of frequency
-
-This type is related to *TransmissionMatrix*
-
-The stokes dimensionality translates directly to the size of the vector
-
-Internally, this holds an efficiently packed list of these vectors
-
-This is often used in combination with *TransmissionMatrix* to compute the radiative
-transfer through the atmosphere
-
-It holds information about the radiance, unlike its cousin *StokesVector*, which holds information
-about the vector absorption/emission
-)--");
-
->>>>>>> 6d2fe82e
   wsv_groups.emplace_back("Rational",
-                          "Holds a rational number as two *Index* n / d");
+                          "Holds a rational number as two *Index* n / d\n");
 
   wsv_groups.emplace_back("ScatteringMetaData",
-                          "Holds meta data about the scattering");
+                          "Holds meta data about the scattering\n");
 
   wsv_groups.emplace_back("SingleScatteringData",
-                          "Holds single scattering data");
+                          "Holds single scattering data\n");
 
   wsv_groups.emplace_back("Sparse", "A sparse version of *Matrix*\n");
 
@@ -456,21 +320,17 @@
       "SpeciesIsotopologueRatios",
       "Contains a list of isotopologue ratios for all defined species\n");
 
-  wsv_groups.emplace_back("String", "Basic string type");
-
-<<<<<<< HEAD
+  wsv_groups.emplace_back("String", "Basic string type\n");
+
   wsv_groups.emplace_back("SurfaceField",
-                          R"--(A surface field that keeps relevant surface parameters)--");
+                          R"--(A surface field that keeps relevant surface parameters
+)--");
 
   wsv_groups.emplace_back("SurfacePoint",
-                          R"--(A surface point, to keep point values for the surface,
-including the local normal vector)--");
-=======
-This is often used to compute the source emission with the help of a *PropagationMatrix*
-)--");
-
-  wsv_groups.emplace_back("String", "Basic string type\n");
->>>>>>> 6d2fe82e
+                          R"--(A surface point.
+
+Keeps point values for the surface, including the local normal vector.
+)--");
 
   wsv_groups.emplace_back("TelsemAtlas", R"--(A telsem atlas
 
@@ -504,19 +364,23 @@
   wsv_groups.emplace_back(
       "TessemNN", "Data required by TESSEM to calculate surface emissivity\n");
 
-  wsv_groups.emplace_back("Vector", "A 1 dimensional array of *Numeric*");
-
-  wsv_groups.emplace_back("VibrationalEnergyLevels", "A map of vibrational energy levels for NLTE calculations");
+  wsv_groups.emplace_back("Vector", "A 1 dimensional array of *Numeric*\n");
+
+  wsv_groups.emplace_back("VibrationalEnergyLevels", "A map of vibrational energy levels for NLTE calculations\n");
   
   // rtepack types
   wsv_groups.emplace_back("Propmat", R"--(A single propagation matrix.
 
 Due to the properties of a propagation matrix, only 7 independents need be stored.
 The propagation matrix is thus represented as:
-  A  B  C  D
-  B  A  U  V
-  C -U  A  W
-  D -V -W  A
+
+.. math::
+    \begin {array} {rrrr}
+    A & B & C & D \\
+    B & A & U & V \\
+    C &-U & A & W \\
+    D &-V &-W & A
+    \end {array}
 
 This type is related to *Stokvec* in that its first 4 elements are the same as
 the first 4 elements of *Stokvec* for pure clearsky radiative transfers.
@@ -525,57 +389,45 @@
 of this term multiplied by a negative distance.
 )--");
 
-wsv_groups.emplace_back("Muelmat", "A single Mueller 4x4 matrix.");
-
-<<<<<<< HEAD
-wsv_groups.emplace_back("Stokvec", "A single Stokes vector (of length 4).");
-
-wsv_groups.emplace_back("PropmatVector", "A vector of *Propmat*.");
-
-wsv_groups.emplace_back("MuelmatVector", "A vector of *Muelmat*.");
-
-wsv_groups.emplace_back("StokvecVector", "A vector of *Stokvec*.");
-
-wsv_groups.emplace_back("PropmatMatrix", "A matrix of *Propmat*.");
-
-wsv_groups.emplace_back("MuelmatMatrix", "A matrix of *Muelmat*.");
-
-wsv_groups.emplace_back("StokvecMatrix", "A matrix of *Stokvec*.");
-
-wsv_groups.emplace_back("ArrayOfPropmatVector", "A list of *PropmatVector*.");
-
-wsv_groups.emplace_back("ArrayOfMuelmatVector", "A list of *MuelmatVector*.");
-
-wsv_groups.emplace_back("ArrayOfStokvecVector", "A list of *StokvecVector*.");
-
-wsv_groups.emplace_back("ArrayOfPropmatMatrix", "A list of *PropmatMatrix*.");
-
-wsv_groups.emplace_back("ArrayOfMuelmatMatrix", "A list of *MuelmatMatrix*.");
-
-wsv_groups.emplace_back("ArrayOfStokvecMatrix", "A list of *StokvecMatrix*.");
-
-wsv_groups.emplace_back("ArrayOfArrayOfPropmatVector", "A list of *ArrayOfPropmatVector*.");
-
-wsv_groups.emplace_back("ArrayOfArrayOfMuelmatVector", "A list of *ArrayOfMuelmatVector*.");
-
-wsv_groups.emplace_back("ArrayOfArrayOfStokvecVector", "A list of *ArrayOfStokvecVector*.");
-
-wsv_groups.emplace_back("ArrayOfArrayOfPropmatMatrix", "A list of *ArrayOfPropmatMatrix*.");
-
-wsv_groups.emplace_back("ArrayOfArrayOfMuelmatMatrix", "A list of *ArrayOfMuelmatMatrix*.");
-
-wsv_groups.emplace_back("ArrayOfArrayOfStokvecMatrix", "A list of *ArrayOfStokvecMatrix*.");
-=======
-It holds information about the polarized transmission, unlike its cousin *PropagationMatrix*,
-which holds information about the polarized absorption
-)--");
-
-  wsv_groups.emplace_back("Vector", "A 1 dimensional array of *Numeric*\n");
-
-  wsv_groups.emplace_back(
-      "Verbosity",
-      "Controls the screen, agenda, and file verbosity level (i.e. the level of information printed)\n");
->>>>>>> 6d2fe82e
+wsv_groups.emplace_back("Muelmat", "A single Mueller 4x4 matrix.\n");
+
+wsv_groups.emplace_back("Stokvec", "A single Stokes vector (of length 4).\n");
+
+wsv_groups.emplace_back("PropmatVector", "A vector of *Propmat*.\n");
+
+wsv_groups.emplace_back("MuelmatVector", "A vector of *Muelmat*.\n");
+
+wsv_groups.emplace_back("StokvecVector", "A vector of *Stokvec*.\n");
+
+wsv_groups.emplace_back("PropmatMatrix", "A matrix of *Propmat*.\n");
+
+wsv_groups.emplace_back("MuelmatMatrix", "A matrix of *Muelmat*.\n");
+
+wsv_groups.emplace_back("StokvecMatrix", "A matrix of *Stokvec*.\n");
+
+wsv_groups.emplace_back("ArrayOfPropmatVector", "A list of *PropmatVector*.\n");
+
+wsv_groups.emplace_back("ArrayOfMuelmatVector", "A list of *MuelmatVector*.\n");
+
+wsv_groups.emplace_back("ArrayOfStokvecVector", "A list of *StokvecVector*.\n");
+
+wsv_groups.emplace_back("ArrayOfPropmatMatrix", "A list of *PropmatMatrix*.\n");
+
+wsv_groups.emplace_back("ArrayOfMuelmatMatrix", "A list of *MuelmatMatrix*.\n");
+
+wsv_groups.emplace_back("ArrayOfStokvecMatrix", "A list of *StokvecMatrix*.\n");
+
+wsv_groups.emplace_back("ArrayOfArrayOfPropmatVector", "A list of *ArrayOfPropmatVector*.\n");
+
+wsv_groups.emplace_back("ArrayOfArrayOfMuelmatVector", "A list of *ArrayOfMuelmatVector*.\n");
+
+wsv_groups.emplace_back("ArrayOfArrayOfStokvecVector", "A list of *ArrayOfStokvecVector*.\n");
+
+wsv_groups.emplace_back("ArrayOfArrayOfPropmatMatrix", "A list of *ArrayOfPropmatMatrix*.\n");
+
+wsv_groups.emplace_back("ArrayOfArrayOfMuelmatMatrix", "A list of *ArrayOfMuelmatMatrix*.\n");
+
+wsv_groups.emplace_back("ArrayOfArrayOfStokvecMatrix", "A list of *ArrayOfStokvecMatrix*.\n");
 
   std::sort(wsv_groups.begin(), wsv_groups.end(), [](auto& a, auto& b) {
     return a.name < b.name;
